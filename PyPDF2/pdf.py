# -*- coding: utf-8 -*-
#
# vim: sw=4:expandtab:foldmethod=marker
#
# Copyright (c) 2006, Mathieu Fenniak
# Copyright (c) 2007, Ashish Kulkarni <kulkarni.ashish@gmail.com>
#
# All rights reserved.
#
# Redistribution and use in source and binary forms, with or without
# modification, are permitted provided that the following conditions are
# met:
#
# * Redistributions of source code must retain the above copyright notice,
# this list of conditions and the following disclaimer.
# * Redistributions in binary form must reproduce the above copyright notice,
# this list of conditions and the following disclaimer in the documentation
# and/or other materials provided with the distribution.
# * The name of the author may not be used to endorse or promote products
# derived from this software without specific prior written permission.
#
# THIS SOFTWARE IS PROVIDED BY THE COPYRIGHT HOLDERS AND CONTRIBUTORS "AS IS"
# AND ANY EXPRESS OR IMPLIED WARRANTIES, INCLUDING, BUT NOT LIMITED TO, THE
# IMPLIED WARRANTIES OF MERCHANTABILITY AND FITNESS FOR A PARTICULAR PURPOSE
# ARE DISCLAIMED. IN NO EVENT SHALL THE COPYRIGHT OWNER OR CONTRIBUTORS BE
# LIABLE FOR ANY DIRECT, INDIRECT, INCIDENTAL, SPECIAL, EXEMPLARY, OR
# CONSEQUENTIAL DAMAGES (INCLUDING, BUT NOT LIMITED TO, PROCUREMENT OF
# SUBSTITUTE GOODS OR SERVICES; LOSS OF USE, DATA, OR PROFITS; OR BUSINESS
# INTERRUPTION) HOWEVER CAUSED AND ON ANY THEORY OF LIABILITY, WHETHER IN
# CONTRACT, STRICT LIABILITY, OR TORT (INCLUDING NEGLIGENCE OR OTHERWISE)
# ARISING IN ANY WAY OUT OF THE USE OF THIS SOFTWARE, EVEN IF ADVISED OF THE
# POSSIBILITY OF SUCH DAMAGE.
import string

"""
A pure-Python PDF library with very minimal capabilities.  It was designed to
be able to split and merge PDF files by page, and that's about all it can do.
It may be a solid base for future PDF file work in Python.
"""
__author__ = "Mathieu Fenniak"
__author_email__ = "biziqe@mathieu.fenniak.net"


import math
import struct
import sys
from sys import version_info
if version_info < ( 3, 0 ):
    from cStringIO import StringIO
else:
    from io import StringIO

if version_info < ( 3, 0 ):
    BytesIO = StringIO
else:
    from io import BytesIO

from . import filters
from . import utils
import warnings
import codecs
from .generic import *
from .utils import readNonWhitespace, readUntilWhitespace, ConvertFunctionsToVirtualList
from .utils import b_, u_, ord_, chr_, str_, string_type, formatWarning

if version_info < ( 2, 4 ):
   from sets import ImmutableSet as frozenset

if version_info < ( 2, 5 ):
    from md5 import md5
else:
    from hashlib import md5

##
# This class supports writing PDF files out, given pages produced by another
# class (typically {@link #PdfFileReader PdfFileReader}).
class PdfFileWriter(object):
    def __init__(self):
        self._header = b_("%PDF-1.3")
        self._objects = []  # array of indirect objects

        # The root of our page tree node.
        pages = DictionaryObject()
        pages.update({
                NameObject("/Type"): NameObject("/Pages"),
                NameObject("/Count"): NumberObject(0),
                NameObject("/Kids"): ArrayObject(),
                })
        self._pages = self._addObject(pages)

        # info object
        info = DictionaryObject()
        info.update({
                NameObject("/Producer"): createStringObject(codecs.BOM_UTF16_BE + u_("PyPDF2").encode('utf-16be'))
                })
        self._info = self._addObject(info)

        # root object
        root = DictionaryObject()
        root.update({
            NameObject("/Type"): NameObject("/Catalog"),
            NameObject("/Pages"): self._pages,
            })
        self._root = self._addObject(root)

    def _addObject(self, obj):
        self._objects.append(obj)
        return IndirectObject(len(self._objects), 0, self)

    def getObject(self, ido):
        if ido.pdf != self:
            raise ValueError("pdf must be self")
        return self._objects[ido.idnum - 1]

    ##
    # Common method for inserting or adding a page to this PDF file.
    #
    # @param page The page to add to the document.  This argument should be
    #             an instance of {@link #PageObject PageObject}.
    # @param action The function which will insert the page in the dictionnary.
    #               Takes: page list, page to add.
    def _addPage(self, page, action):
        assert page["/Type"] == "/Page"
        page[NameObject("/Parent")] = self._pages
        page = self._addObject(page)
        pages = self.getObject(self._pages)
        action(pages["/Kids"], page)
        pages[NameObject("/Count")] = NumberObject(pages["/Count"] + 1)

    ##
    # Adds a page to this PDF file.  The page is usually acquired from a
    # {@link #PdfFileReader PdfFileReader} instance.
    # <p>
    # Stability: Added in v1.0, will exist for all v1.x releases.
    #
    # @param page The page to add to the document.  This argument should be
    #             an instance of {@link #PageObject PageObject}.
    def addPage(self, page):
        self._addPage(page, list.append)

    ##
    # Insert a page in this PDF file.  The page is usually acquired from a
    # {@link #PdfFileReader PdfFileReader} instance.
    #
    # @param page The page to add to the document.  This argument should be
    #             an instance of {@link #PageObject PageObject}.
    # @param index Position at which the page will be inserted.
    def insertPage(self, page, index=0):
        self._addPage(page, lambda l, p: l.insert(index, p))

    ##
    # Retrieves a page by number from this PDF file.
    # @return Returns a {@link #PageObject PageObject} instance.
    def getPage(self, pageNumber):
        pages = self.getObject(self._pages)
        # XXX: crude hack
        return pages["/Kids"][pageNumber].getObject()

    ##
    # Return the number of pages.
    # @return The number of pages.
    def getNumPages(self):
        pages = self.getObject(self._pages)
        return int(pages[NameObject("/Count")])

    ##
    # Append a blank page to this PDF file and returns it. If no page size
    # is specified, use the size of the last page; throw
    # PageSizeNotDefinedError if it doesn't exist.
    # @param width The width of the new page expressed in default user
    # space units.
    # @param height The height of the new page expressed in default user
    # space units.
    def addBlankPage(self, width=None, height=None):
        page = PageObject.createBlankPage(self, width, height)
        self.addPage(page)
        return page

    ##
    # Insert a blank page to this PDF file and returns it. If no page size
    # is specified, use the size of the page in the given index; throw
    # PageSizeNotDefinedError if it doesn't exist.
    # @param width  The width of the new page expressed in default user
    #               space units.
    # @param height The height of the new page expressed in default user
    #               space units.
    # @param index  Position to add the page.
    def insertBlankPage(self, width=None, height=None, index=0):
        if width is None or height is None and \
                (self.getNumPages() - 1) >= index:
            oldpage = self.getPage(index)
            width = oldpage.mediaBox.getWidth()
            height = oldpage.mediaBox.getHeight()
        page = PageObject.createBlankPage(self, width, height)
        self.insertPage(page, index)
        return page

    ##
    # Encrypt this PDF file with the PDF Standard encryption handler.
    # @param user_pwd The "user password", which allows for opening and reading
    # the PDF file with the restrictions provided.
    # @param owner_pwd The "owner password", which allows for opening the PDF
    # files without any restrictions.  By default, the owner password is the
    # same as the user password.
    # @param use_128bit Boolean argument as to whether to use 128bit
    # encryption.  When false, 40bit encryption will be used.  By default, this
    # flag is on.
    def encrypt(self, user_pwd, owner_pwd = None, use_128bit = True):
        import time, random
        if owner_pwd == None:
            owner_pwd = user_pwd
        if use_128bit:
            V = 2
            rev = 3
            keylen = int(128 / 8)
        else:
            V = 1
            rev = 2
            keylen = int(40 / 8)
        # permit everything:
        P = -1
        O = ByteStringObject(_alg33(owner_pwd, user_pwd, rev, keylen))
        ID_1 = ByteStringObject(md5(b_(repr(time.time()))).digest())
        ID_2 = ByteStringObject(md5(b_(repr(random.random()))).digest())
        self._ID = ArrayObject((ID_1, ID_2))
        if rev == 2:
            U, key = _alg34(user_pwd, O, P, ID_1)
        else:
            assert rev == 3
            U, key = _alg35(user_pwd, rev, keylen, O, P, ID_1, False)
        encrypt = DictionaryObject()
        encrypt[NameObject("/Filter")] = NameObject("/Standard")
        encrypt[NameObject("/V")] = NumberObject(V)
        if V == 2:
            encrypt[NameObject("/Length")] = NumberObject(keylen * 8)
        encrypt[NameObject("/R")] = NumberObject(rev)
        encrypt[NameObject("/O")] = ByteStringObject(O)
        encrypt[NameObject("/U")] = ByteStringObject(U)
        encrypt[NameObject("/P")] = NumberObject(P)
        self._encrypt = self._addObject(encrypt)
        self._encrypt_key = key

    ##
    # Writes the collection of pages added to this object out as a PDF file.
    # <p>
    # Stability: Added in v1.0, will exist for all v1.x releases.
    # @param stream An object to write the file to.  The object must support
    # the write method, and the tell method, similar to a file object.
    def write(self, stream):
        if hasattr(stream, 'mode') and 'b' not in stream.mode:
            warnings.warn("File <%s> to write to is not in binary mode. It may not be written to correctly." % stream.name)
        debug = False
        import struct

        externalReferenceMap = {}

        # PDF objects sometimes have circular references to their /Page objects
        # inside their object tree (for example, annotations).  Those will be
        # indirect references to objects that we've recreated in this PDF.  To
        # address this problem, PageObject's store their original object
        # reference number, and we add it to the external reference map before
        # we sweep for indirect references.  This forces self-page-referencing
        # trees to reference the correct new object location, rather than
        # copying in a new copy of the page object.
        for objIndex in range(len(self._objects)):
            obj = self._objects[objIndex]
            if isinstance(obj, PageObject) and obj.indirectRef != None:
                data = obj.indirectRef
                if data.pdf not in externalReferenceMap:
                    externalReferenceMap[data.pdf] = {}
                if data.generation not in externalReferenceMap[data.pdf]:
                    externalReferenceMap[data.pdf][data.generation] = {}
                externalReferenceMap[data.pdf][data.generation][data.idnum] = IndirectObject(objIndex + 1, 0, self)

        self.stack = []
        if debug: print(("ERM:", externalReferenceMap, "root:", self._root))
        self._sweepIndirectReferences(externalReferenceMap, self._root)
        del self.stack

        # Begin writing:
        object_positions = []
        stream.write(self._header + b_("\n"))
        for i in range(len(self._objects)):
            idnum = (i + 1)
            obj = self._objects[i]
            object_positions.append(stream.tell())
            stream.write(b_(str(idnum) + " 0 obj\n"))
            key = None
            if hasattr(self, "_encrypt") and idnum != self._encrypt.idnum:
                pack1 = struct.pack("<i", i + 1)[:3]
                pack2 = struct.pack("<i", 0)[:2]
                key = self._encrypt_key + pack1 + pack2
                assert len(key) == (len(self._encrypt_key) + 5)
                md5_hash = md5(key).digest()
                key = md5_hash[:min(16, len(self._encrypt_key) + 5)]
            obj.writeToStream(stream, key)
            stream.write(b_("\nendobj\n"))

        # xref table
        xref_location = stream.tell()
        stream.write(b_("xref\n"))
        stream.write(b_("0 %s\n" % (len(self._objects) + 1)))
        stream.write(b_("%010d %05d f \n" % (0, 65535)))
        for offset in object_positions:
            stream.write(b_("%010d %05d n \n" % (offset, 0)))

        # trailer
        stream.write(b_("trailer\n"))
        trailer = DictionaryObject()
        trailer.update({
                NameObject("/Size"): NumberObject(len(self._objects) + 1),
                NameObject("/Root"): self._root,
                NameObject("/Info"): self._info,
                })
        if hasattr(self, "_ID"):
            trailer[NameObject("/ID")] = self._ID
        if hasattr(self, "_encrypt"):
            trailer[NameObject("/Encrypt")] = self._encrypt
        trailer.writeToStream(stream, None)
        
        # eof
        stream.write(b_("\nstartxref\n%s\n%%%%EOF\n" % (xref_location)))

    def addMetadata(self, infos):
        """
        'infos' argument is a python dictionary where each key is a field
        and each value is your new metadata.
        Example: {u'/Title': u'My title'}
        """
        args = {}
        for key, value in list(infos.items()):
            args[NameObject(key)] = createStringObject(value)
        self.getObject(self._info).update(args)

    def _sweepIndirectReferences(self, externMap, data):
        debug = False
        if debug: print((data, "TYPE", data.__class__.__name__))
        if isinstance(data, DictionaryObject):
            for key, value in list(data.items()):
                origvalue = value
                value = self._sweepIndirectReferences(externMap, value)
                if isinstance(value, StreamObject):
                    # a dictionary value is a stream.  streams must be indirect
                    # objects, so we need to change this value.
                    value = self._addObject(value)
                data[key] = value
            return data
        elif isinstance(data, ArrayObject):
            for i in range(len(data)):
                value = self._sweepIndirectReferences(externMap, data[i])
                if isinstance(value, StreamObject):
                    # an array value is a stream.  streams must be indirect
                    # objects, so we need to change this value
                    value = self._addObject(value)
                data[i] = value
            return data
        elif isinstance(data, IndirectObject):
            # internal indirect references are fine
            if data.pdf == self:
                if data.idnum in self.stack:
                    return data
                else:
                    self.stack.append(data.idnum)
                    realdata = self.getObject(data)
                    self._sweepIndirectReferences(externMap, realdata)
                    return data
            else:
                newobj = externMap.get(data.pdf, {}).get(data.generation, {}).get(data.idnum, None)
                if newobj == None:
                    newobj = data.pdf.getObject(data)
                    self._objects.append(None) # placeholder
                    idnum = len(self._objects)
                    newobj_ido = IndirectObject(idnum, 0, self)
                    if data.pdf not in externMap:
                        externMap[data.pdf] = {}
                    if data.generation not in externMap[data.pdf]:
                        externMap[data.pdf][data.generation] = {}
                    externMap[data.pdf][data.generation][data.idnum] = newobj_ido
                    newobj = self._sweepIndirectReferences(externMap, newobj)
                    self._objects[idnum-1] = newobj
                    return newobj_ido
                return newobj
        else:
            return data
    
    def getReference(self, obj):
        idnum = self._objects.index(obj) + 1
        ref = IndirectObject(idnum, 0, self)
        assert ref.getObject() == obj
        return ref
    
    def getOutlineRoot(self):
        root = self.getObject(self._root)

        if '/Outlines' in root:
            outline = root['/Outlines']
            idnum = self._objects.index(outline) + 1
            outlineRef = IndirectObject(idnum, 0, self)
            assert outlineRef.getObject() == outline 
        else:
            outline = TreeObject() 
            outline.update({ })
            outlineRef = self._addObject(outline)
            root[NameObject('/Outlines')] = outlineRef
            
        return outline
 
    def getNamedDestRoot(self):
        root = self.getObject(self._root)

        if '/Names' in root and isinstance(root['/Names'], DictionaryObject):
            names = root['/Names']
            idnum = self._objects.index(names) + 1
            namesRef = IndirectObject(idnum, 0, self)
            assert namesRef.getObject() == names 
            if '/Dests' in names and isinstance(names['/Dests'], DictionaryObject):
                dests = names['/Dests']
                idnum = self._objects.index(dests) + 1
                destsRef = IndirectObject(idnum, 0, self)
                assert destsRef.getObject() == dests 
                if '/Names' in dests:
                    nd = dests['/Names']
                else:
                    nd = ArrayObject()
                    dests[NameObject('/Names')] = nd
            else:
                dests = DictionaryObject()
                destsRef = self._addObject(dests)
                names[NameObject('/Dests')] = destsRef
                nd = ArrayObject()
                dests[NameObject('/Names')] = nd
                
        else:
            names = DictionaryObject()
            namesRef = self._addObject(names)
            root[NameObject('/Names')] = namesRef
            dests = DictionaryObject()
            destsRef = self._addObject(dests)
            names[NameObject('/Dests')] = destsRef
            nd = ArrayObject()
            dests[NameObject('/Names')] = nd
            
        return nd
    
    def addBookmarkDestination(self, dest, parent=None):
        destRef = self._addObject(dest)

        outlineRef = self.getOutlineRoot()
        
        if parent == None:
            parent = outlineRef

        parent = parent.getObject()
        #print parent.__class__.__name__
        parent.addChild(destRef, self)
        
        return destRef
    
    def addBookmarkDict(self, bookmark, parent=None):
        bookmarkObj = TreeObject()
        for k, v in list(bookmark.items()):
            bookmarkObj[NameObject(str(k))] = v
        bookmarkObj.update(bookmark)
        
        if '/A' in bookmark:
            action = DictionaryObject()
            for k, v in list(bookmark['/A'].items()):
                action[NameObject(str(k))] = v
            actionRef = self._addObject(action)
            bookmarkObj[NameObject('/A')] = actionRef
            
        bookmarkRef = self._addObject(bookmarkObj)

        outlineRef = self.getOutlineRoot()
        
        if parent == None:
            parent = outlineRef
        
        parent = parent.getObject()
        parent.addChild(bookmarkRef, self)
        
        return bookmarkRef       
    
            
    def addBookmark(self, title, pagenum, parent=None):
        """
        Add a bookmark to the pdf, using the specified title and pointing at 
        the specified page number. A parent can be specified to make this a
        nested bookmark below the parent.
        """
        pageRef = self.getObject(self._pages)['/Kids'][pagenum]
        action = DictionaryObject()
        action.update({
            NameObject('/D') : ArrayObject([pageRef, NameObject('/FitH'), NumberObject(826)]),
            NameObject('/S') : NameObject('/GoTo')
        })
        actionRef = self._addObject(action)

        outlineRef = self.getOutlineRoot()
        
        if parent == None:
            parent = outlineRef
            

        bookmark = TreeObject()

        bookmark.update({
            NameObject('/A'): actionRef,
            NameObject('/Title'): createStringObject(title),
        })

        bookmarkRef = self._addObject(bookmark)
        
        parent = parent.getObject()
        parent.addChild(bookmarkRef, self)
        
        return bookmarkRef

    def addNamedDestinationObject(self, dest):
        destRef = self._addObject(dest)

        nd = self.getNamedDestRoot()
        nd.extend([dest['/Title'], destRef])
        
        return destRef      

    def addNamedDestination(self, title, pagenum):
        pageRef = self.getObject(self._pages)['/Kids'][pagenum]
        dest = DictionaryObject()
        dest.update({
            NameObject('/D') : ArrayObject([pageRef, NameObject('/FitH'), NumberObject(826)]),
            NameObject('/S') : NameObject('/GoTo')
        })
        
        destRef = self._addObject(dest)
        nd = self.getNamedDestRoot()

        nd.extend([title, destRef])
        
        return destRef

    def removeLinks(self):
        '''
        Removes links and annotations.
        '''
        pages = self.getObject(self._pages)['/Kids']
        for page in pages:
            pageRef = self.getObject(page)
            if "/Annots" in pageRef:
                del pageRef['/Annots']

    def removeImages(self, ignoreByteStringObject=False):
        '''
        Removes images.

        in Python2 operator is type str.
        in Python3 operator is type bytes.

        @param ignoreByteStringObject (Bool) : for ByteStringObject.
        '''
        pages = self.getObject(self._pages)['/Kids']
        for j in range(len(pages)):
            page = pages[j]
            pageRef = self.getObject(page)
            content = pageRef['/Contents'].getObject()
            if not isinstance(content, ContentStream):
                content = ContentStream(content, pageRef)

            _operations = []
            seq_graphics = False
            for operands, operator in content.operations:
                if operator == b_('Tj'):
                    text = operands[0]
                    if ignoreByteStringObject:
                        if not isinstance(text, TextStringObject):
                            operands[0] = TextStringObject()
                elif operator == b_("'"):
                    text = operands[0]
                    if ignoreByteStringObject:
                        if not isinstance(text, TextStringObject):
                            operands[0] = TextStringObject()
                elif operator == b_('"'):
                    text = operands[2]
                    if ignoreByteStringObject:
                        if not isinstance(text, TextStringObject):
                            operands[2] = TextStringObject()
                elif operator == b_("TJ"):
                    for i in range(len(operands[0])):
                        if ignoreByteStringObject:
                            if not isinstance(operands[0][i], TextStringObject):
                                operands[0][i] = TextStringObject()

                if operator == b_('q'):
                    seq_graphics = True
                if operator == b_('Q'):
                    seq_graphics = False
                if seq_graphics:
                    if operator in [b_('cm'), b_('w'), b_('J'), b_('j'), b_('M'), b_('d'), b_('ri'), b_('i'),
                            b_('gs'), b_('W'), b_('b'), b_('s'), b_('S'), b_('f'), b_('F'), b_('n'), b_('m'), b_('l'),
                            b_('c'), b_('v'), b_('y'), b_('h'), b_('B'), b_('Do'), b_('sh')]:
                        continue
                if operator == b_('re'):
                    continue
                _operations.append((operands, operator))

            content.operations = _operations
            pageRef.__setitem__(NameObject('/Contents'), content)

    def removeText(self, ignoreByteStringObject=False):
        '''
        Removes text.

        in Python2 operator is type str.
        in Python3 operator is type bytes.

        @param ignoreByteStringObject (Bool) : for ByteStringObject.
        '''
        pages = self.getObject(self._pages)['/Kids']
        for j in range(len(pages)):
            page = pages[j]
            pageRef = self.getObject(page)
            content = pageRef['/Contents'].getObject()
            if not isinstance(content, ContentStream):
                content = ContentStream(content, pageRef)
            for operands,operator in content.operations:
                if operator == b_('Tj'):
                    text = operands[0]
                    if not ignoreByteStringObject:
                        if isinstance(text, TextStringObject):
                            operands[0] = TextStringObject()
                    else:
                        if isinstance(text, TextStringObject) or \
                                isinstance(text, ByteStringObject):
                            operands[0] = TextStringObject()
                elif operator == b_("'"):
                    text = operands[0]
                    if not ignoreByteStringObject:
                        if isinstance(text, TextStringObject):
                            operands[0] = TextStringObject()
                    else:
                        if isinstance(text, TextStringObject) or \
                                isinstance(text, ByteStringObject):
                            operands[0] = TextStringObject()
                elif operator == b_('"'):
                    text = operands[2]
                    if not ignoreByteStringObject:
                        if isinstance(text, TextStringObject):
                            operands[2] = TextStringObject()
                    else:
                        if isinstance(text, TextStringObject) or \
                                isinstance(text, ByteStringObject):
                            operands[2] = TextStringObject()
                elif operator == b_("TJ"):
                    for i in range(len(operands[0])):
                        if not ignoreByteStringObject:
                            if isinstance(operands[0][i], TextStringObject):
                                operands[0][i] = TextStringObject()
                        else:
                            if isinstance(operands[0][i], TextStringObject) or \
                                    isinstance(operands[0][i], ByteStringObject):
                                operands[0][i] = TextStringObject()

            pageRef.__setitem__(NameObject('/Contents'), content)

    def addLink(self, pagenum, pagedest, rect, zoom='/FitV'):
        """
        Add a internal link in pdf, from a rectangular area and pointing at
        the specified page number.
        """
        pageLink = self.getObject(self._pages)['/Kids'][pagenum]
        pageDest = self.getObject(self._pages)['/Kids'][pagedest] #TODO: switch for external link
        pageRef = self.getObject(pageLink)

        lnk = DictionaryObject()
        lnk.update({
            NameObject('/Rect'): NameObject(rect), # link pposition
            NameObject('/Dest'): ArrayObject([pageDest, NameObject(zoom), NumberObject(826)]), 
            NameObject('/P'): NameObject(pageLink), # 1pt border
            NameObject('/Border'): NameObject('[ 0 0 0 ]'), # [0 0 1] 1pt border
            NameObject('/Type'): NameObject('/Annot'),
            NameObject('/Subtype'): NameObject('/Link'),
        })
        lnkRef = self._addObject(lnk)

        if "/Annots" in pageRef:
            pageRef['/Annots'].append(lnkRef)
        else:
            pageRef[NameObject('/Annots')] = ArrayObject([lnkRef])

    _valid_layouts = ['/NoLayout', '/SinglePage', '/OneColumn', '/TwoColumnLeft', '/TwoColumnRight', '/TwoPageLeft', '/TwoPageRight']
    
    def getPageLayout(self):
        '''
        Get the page layout
        
        See PdfFileWriter.setPageLayout for a description of valid layouts.
                
        Returns None if the layout has not been set.
        '''
        try:
            return self.getObject(self._root)['/PageLayout']
        except KeyError:
            return None
        
    def setPageLayout(self, layout):
        '''
        Set the page layout
        
        Valid layouts are:
             /NoLayout        Layout explicitly not specified
             /SinglePage      Show one page at a time
             /OneColumn       Show one column at a time
             /TwoColumnLeft   Show pages in two columns, odd-numbered pages on the left
             /TwoColumnRight  Show pages in two columns, odd-numbered pages on the right
             /TwoPageLeft     Show two pages at a time, odd-numbered pages on the left
             /TwoPageRight    Show two pages at a time, odd-numbered pages on the right
        '''
        if not isinstance(layout, NameObject):
            if layout not in self._valid_layouts:
                warnings.warn("Layout should be one of: {}".format(', '.join(self._valid_layouts)))
            layout = NameObject(layout)
        root = self.getObject(self._root)
        root.update({NameObject('/PageLayout'): layout})
    
    pageLayout = property(getPageLayout, setPageLayout)

    _valid_modes = ['/UseNone', '/UseOutlines', '/UseThumbs', '/UseFullscreen', '/UseOC', '/UseAttach']

    def getPageMode(self):
        '''
        Get the page mode
        
        See PdfFileWriter.setPageMode for a description of valid modes.
        
        Returns None if the mode has not been set.
        '''
        try:
            return self.getObject(self._root)['/PageMode']
        except KeyError:
            return None

    def setPageMode(self, mode):
        '''
        Set the page mode
        
        Valid modes are:
            /UseNone        Do not show outlines or thumbnails panels
            /UseOutlines    Show outlines (aka bookmarks) panel
            /UseThumbs      Show page thumbnails panel
            /UseFullscreen  Fullscreen view
            /UseOC          Show Optional Content Group (OCG) panel
            /UseAttach      Show attachments panel
        '''
        if not isinstance(mode, NameObject):
            if mode not in self._valid_modes:
                warnings.warn("Mode should be one of: {}".format(', '.join(self._valid_modes)))
            mode = NameObject(mode)
        root = self.getObject(self._root)
        root.update({NameObject('/PageMode'): mode})
    
    pageMode = property(getPageMode, setPageMode)

##
# Initializes a PdfFileReader object.  This operation can take some time, as
# the PDF stream's cross-reference tables are read into memory.
# <p>
# Stability: Added in v1.0, will exist for all v1.x releases.
#
# @param stream An object that supports the standard read and seek methods
#               similar to a file object.
# @param strict Determines whether user should be warned of all problems and
#               also causes some correctable problems to be fatal. Defaults
#               to True. 
class PdfFileReader(object):
    def __init__(self, stream, strict=True, warndest = None, overwriteWarnings = True):
        if overwriteWarnings:
            # have to dynamically override the default showwarning since there are no
            # public methods that specify the 'file' parameter
            def _showwarning(message, category, filename, lineno, file=warndest, line=None):
                if file is None:
                    file = sys.stderr
                try:
                    file.write(formatWarning(message, category, filename, lineno, line))
                except IOError:
                    pass
            warnings.showwarning = _showwarning
        self.strict = strict
        self.flattenedPages = None
        self.resolvedObjects = {}
        self.xrefIndex = 0
        if hasattr(stream, 'mode') and 'b' not in stream.mode:
            warnings.warn("PdfFileReader stream/file object is not in binary mode. It may not be read correctly.", utils.PdfReadWarning)
        if type(stream) == string_type:
            fileobj = open(stream, 'rb')
            stream = BytesIO(b_(fileobj.read()))
            fileobj.close()
        self.read(stream)
        self.stream = stream

        self._override_encryption = False
    ##
    # Retrieves the PDF file's document information dictionary, if it exists.
    # Note that some PDF files use metadata streams instead of docinfo
    # dictionaries, and these metadata streams will not be accessed by this
    # function.
    # <p>
    # Stability: Added in v1.6, will exist for all future v1.x releases.
    # @return Returns a {@link #DocumentInformation DocumentInformation}
    #         instance, or None if none exists.
    def getDocumentInfo(self):
        if "/Info" not in self.trailer:
            return None
        obj = self.trailer['/Info']
        retval = DocumentInformation()
        retval.update(obj)
        return retval

    ##
    # Read-only property that accesses the {@link
    # #PdfFileReader.getDocumentInfo getDocumentInfo} function.
    # <p>
    # Stability: Added in v1.7, will exist for all future v1.x releases.
    documentInfo = property(lambda self: self.getDocumentInfo(), None, None)

    ##
    # Retrieves XMP (Extensible Metadata Platform) data from the PDF document
    # root.
    # <p>
    # Stability: Added in v1.12, will exist for all future v1.x releases.
    # @return Returns a {@link #generic.XmpInformation XmlInformation}
    # instance that can be used to access XMP metadata from the document.
    # Can also return None if no metadata was found on the document root.
    def getXmpMetadata(self):
        try:
            self._override_encryption = True
            return self.trailer["/Root"].getXmpMetadata()
        finally:
            self._override_encryption = False

    ##
    # Read-only property that accesses the {@link #PdfFileReader.getXmpData
    # getXmpData} function.
    # <p>
    # Stability: Added in v1.12, will exist for all future v1.x releases.
    xmpMetadata = property(lambda self: self.getXmpMetadata(), None, None)

    ##
    # Calculates the number of pages in this PDF file.
    # <p>
    # Stability: Added in v1.0, will exist for all v1.x releases.
    # @return Returns an integer.
    def getNumPages(self):
    
        # Flattened pages will not work on an Encrypted PDF; 
        # the PDF file's page count is used in this case. Otherwise,
        # the original method (flattened page count) is used.
        if self.isEncrypted:
            try:
                self._override_encryption = True
                return self.trailer["/Root"]["/Pages"]["/Count"]
            except:
                raise utils.PdfReadError("File has not been decrypted")
            finally:
                self._override_encryption = False
        else:
            if self.flattenedPages == None:
                self._flatten()
            return len(self.flattenedPages)

    ##
    # Read-only property that accesses the {@link #PdfFileReader.getNumPages
    # getNumPages} function.
    # <p>
    # Stability: Added in v1.7, will exist for all future v1.x releases.
    numPages = property(lambda self: self.getNumPages(), None, None)

    ##
    # Retrieves a page by number from this PDF file.
    # <p>
    # Stability: Added in v1.0, will exist for all v1.x releases.
    # @return Returns a {@link #PageObject PageObject} instance.
    def getPage(self, pageNumber):
        ## ensure that we're not trying to access an encrypted PDF
        #assert not self.trailer.has_key("/Encrypt")
        if self.flattenedPages == None:
            self._flatten()
        return self.flattenedPages[pageNumber]

    ##
    # Read-only property that accesses the 
    # {@link #PdfFileReader.getNamedDestinations 
    # getNamedDestinations} function.
    # <p>
    # Stability: Added in v1.10, will exist for all future v1.x releases.
    namedDestinations = property(lambda self:
                                  self.getNamedDestinations(), None, None)

    ##
    # Retrieves the named destinations present in the document.
    # <p>
    # Stability: Added in v1.10, will exist for all future v1.x releases.
    # @return Returns a dict which maps names to {@link #Destination
    # destinations}.
    def getNamedDestinations(self, tree=None, retval=None):
        if retval == None:
            retval = {}
            catalog = self.trailer["/Root"]
            
            # get the name tree
            if "/Dests" in catalog:
                tree = catalog["/Dests"]
            elif "/Names" in catalog:
                names = catalog['/Names']
                if "/Dests" in names:
                    tree = names['/Dests']
        
        if tree == None:
            return retval

        if "/Kids" in tree:
            # recurse down the tree
            for kid in tree["/Kids"]:
                self.getNamedDestinations(kid.getObject(), retval)

        if "/Names" in tree:
            names = tree["/Names"]
            for i in range(0, len(names), 2):
                key = names[i].getObject()
                val = names[i+1].getObject()
                if isinstance(val, DictionaryObject) and '/D' in val:
                    val = val['/D']
                dest = self._buildDestination(key, val)
                if dest != None:
                    retval[key] = dest

        return retval

    ##
    # Read-only property that accesses the {@link #PdfFileReader.getOutlines
    # getOutlines} function.
    # <p>
    # Stability: Added in v1.10, will exist for all future v1.x releases.
    outlines = property(lambda self: self.getOutlines(), None, None)

    ##
    # Retrieves the document outline present in the document.
    # <p>
    # Stability: Added in v1.10, will exist for all future v1.x releases.
    # @return Returns a nested list of {@link #Destination destinations}.
    def getOutlines(self, node=None, outlines=None):
        if outlines == None:
            outlines = []
            catalog = self.trailer["/Root"]
            
            # get the outline dictionary and named destinations
            if "/Outlines" in catalog:
                lines = catalog["/Outlines"]
                if "/First" in lines:
                    node = lines["/First"]
            self._namedDests = self.getNamedDestinations()
            
        if node == None:
          return outlines
          
        # see if there are any more outlines
        while True:
            outline = self._buildOutline(node)
            if outline:
                outlines.append(outline)

            # check for sub-outlines
            if "/First" in node:
                subOutlines = []
                self.getOutlines(node["/First"], subOutlines)
                if subOutlines:
                    outlines.append(subOutlines)

            if "/Next" not in node:
                break
            node = node["/Next"]

        return outlines

    def _buildDestination(self, title, array):
        page, typ = array[0:2]
        array = array[2:]
        return Destination(title, page, typ, *array)
          
    def _buildOutline(self, node):
        dest, title, outline = None, None, None
        
        if "/A" in node and "/Title" in node:
            # Action, section 8.5 (only type GoTo supported)
            title  = node["/Title"]
            action = node["/A"]
            if action["/S"] == "/GoTo":
                dest = action["/D"]
        elif "/Dest" in node and "/Title" in node:
            # Destination, section 8.2.1
            title = node["/Title"]
            dest  = node["/Dest"]

        # if destination found, then create outline
        if dest:
            if isinstance(dest, ArrayObject):
                outline = self._buildDestination(title, dest)
            elif isinstance(dest, str) and dest in self._namedDests:
                outline = self._namedDests[dest]
                outline[NameObject("/Title")] = title
            else:
                raise utils.PdfReadError("Unexpected destination %r" % dest)
        return outline

    ##
    # Read-only property that emulates a list based upon the {@link
    # #PdfFileReader.getNumPages getNumPages} and {@link #PdfFileReader.getPage
    # getPage} functions.
    # <p>
    # Stability: Added in v1.7, and will exist for all future v1.x releases.
    pages = property(lambda self: ConvertFunctionsToVirtualList(self.getNumPages, self.getPage),
            None, None)

    def getPageLayout(self):
        '''
        Get the page layout

        See PdfFileWriter.setPageLayout for a description of valid layouts.     

        Returns None if the layout has not been set.
        '''
        try:
            return self.trailer['/Root']['/PageLayout']
        except KeyError:
            return None
    
    pageLayout = property(getPageLayout)

    def getPageMode(self):
        '''
        Get the page mode
        
        See PdfFileWriter.setPageMode for a description of valid modes.
        
        Returns None if the mode has not been set.
        '''
        try:
            return self.trailer['/Root']['/PageMode']
        except KeyError:
            return None
    
    pageMode = property(getPageMode)

    def _flatten(self, pages=None, inherit=None, indirectRef=None):
        inheritablePageAttributes = (
            NameObject("/Resources"), NameObject("/MediaBox"),
            NameObject("/CropBox"), NameObject("/Rotate")
            )
        if inherit == None:
            inherit = dict()
        if pages == None:
            self.flattenedPages = []
            catalog = self.trailer["/Root"].getObject()
            pages = catalog["/Pages"].getObject()

        t = "/Pages"
        if "/Type" in pages:
            t = pages["/Type"]

        if t == "/Pages":
            for attr in inheritablePageAttributes:
                if attr in pages:
                    inherit[attr] = pages[attr]
            for page in pages["/Kids"]:
                addt = {}
                if isinstance(page, IndirectObject):
                    addt["indirectRef"] = page
                self._flatten(page.getObject(), inherit, **addt)
        elif t == "/Page":
            for attr, value in list(inherit.items()):
                # if the page has it's own value, it does not inherit the
                # parent's value:
                if attr not in pages:
                    pages[attr] = value
            pageObj = PageObject(self, indirectRef)
            pageObj.update(pages)
            self.flattenedPages.append(pageObj)

    def _getObjectFromStream(self, indirectReference):
        # indirect reference to object in object stream
        # read the entire object stream into memory
        debug = False
        stmnum, idx = self.xref_objStm[indirectReference.idnum]
        if debug: print(("Here1: %s %s"%(stmnum, idx)))
        objStm = IndirectObject(stmnum, 0, self).getObject()
        if debug: print(("Here2: objStm=%s.. stmnum=%s data=%s"%(objStm, stmnum, objStm.getData())))
        # This is an xref to a stream, so its type better be a stream
        assert objStm['/Type'] == '/ObjStm'
        # /N is the number of indirect objects in the stream
        assert idx < objStm['/N']
        streamData = BytesIO(b_(objStm.getData()))
        for i in range(objStm['/N']):
            objnum = NumberObject.readFromStream(streamData)
            readNonWhitespace(streamData)
            streamData.seek(-1, 1)
            offset = NumberObject.readFromStream(streamData)
            readNonWhitespace(streamData)
            streamData.seek(-1, 1)
            if objnum != indirectReference.idnum:
                # We're only interested in one object
                continue
            if self.strict and idx != i:
                raise utils.PdfReadError("Object is in wrong index.")
            streamData.seek(objStm['/First']+offset, 0)
            if debug:
                pos = streamData.tell()
                streamData.seek(0, 0)
                lines = streamData.readlines()
                for i in range(0, len(lines)):
                    print((lines[i]))
                streamData.seek(pos, 0)
            try:
                obj = readObject(streamData, self)
            except utils.PdfStreamError as e:
                # Stream object cannot be read. Normally, a critical error, but
                # Adobe Reader doesn't complain, so continue (in strict mode?)
                e = sys.exc_info()[1]
                warnings.warn("Invalid stream (index %d) within object %d %d: %s" % \
                      (i, indirectReference.idnum, indirectReference.generation, e.message), utils.PdfReadWarning)

                if self.strict: 
                    raise utils.PdfReadError("Can't read object stream: %s"%e)
                # Replace with null. Hopefully it's nothing important.
                obj = NullObject()
            return obj
        
        if self.strict: raise utils.PdfReadError("This is a fatal error in strict mode.")
        return NullObject()
        
        
    def getObject(self, indirectReference):
        debug = False
        if debug: print(("looking at:", indirectReference.idnum, indirectReference.generation))
        retval = self.cacheGetIndirectObject(indirectReference.generation, 
                                                indirectReference.idnum)
        if retval != None:
            return retval
        if indirectReference.generation == 0 and \
                        indirectReference.idnum in self.xref_objStm:
            retval = self._getObjectFromStream(indirectReference)
        elif indirectReference.generation in self.xref and \
                indirectReference.idnum in self.xref[indirectReference.generation]:
            start = self.xref[indirectReference.generation][indirectReference.idnum]
            if debug: print(("  Uncompressed Object", indirectReference.idnum, indirectReference.generation, ":", start))
            self.stream.seek(start, 0)
            idnum, generation = self.readObjectHeader(self.stream)
            if idnum != indirectReference.idnum and self.xrefIndex:
                # Xref table probably had bad indexes due to not being zero-indexed
                if self.strict: 
                    raise utils.PdfReadError("Expected object ID (%d %d) does not match actual (%d %d); xref table not zero-indexed." \
                                     % (indirectReference.idnum, indirectReference.generation, idnum, generation))
                else: pass # xref table is corrected in non-strict mode
            elif idnum != indirectReference.idnum: 
                # some other problem
                raise utils.PdfReadError("Expected object ID (%d %d) does not match actual (%d %d)." \
                                         % (indirectReference.idnum, indirectReference.generation, idnum, generation))
            assert generation == indirectReference.generation
            retval = readObject(self.stream, self)

            # override encryption is used for the /Encrypt dictionary
            if not self._override_encryption and self.isEncrypted:
                # if we don't have the encryption key:
                if not hasattr(self, '_decryption_key'):
                    raise utils.PdfReadError("file has not been decrypted")
                # otherwise, decrypt here...
                import struct
                pack1 = struct.pack("<i", indirectReference.idnum)[:3]
                pack2 = struct.pack("<i", indirectReference.generation)[:2]
                key = self._decryption_key + pack1 + pack2
                assert len(key) == (len(self._decryption_key) + 5)
                md5_hash = md5(key).digest()
                key = md5_hash[:min(16, len(self._decryption_key) + 5)]
                retval = self._decryptObject(retval, key)
        else:
            warnings.warn("Object %d %d not defined."%(indirectReference.idnum,
                        indirectReference.generation), utils.PdfReadWarning)
            #if self.strict: 
            raise utils.PdfReadError("Could not find object.")
        self.cacheIndirectObject(indirectReference.generation, 
                    indirectReference.idnum, retval)
        return retval

    def _decryptObject(self, obj, key):
        if isinstance(obj, ByteStringObject) or isinstance(obj, TextStringObject):
            obj = createStringObject(utils.RC4_encrypt(key, obj.original_bytes))
        elif isinstance(obj, StreamObject):
            obj._data = utils.RC4_encrypt(key, obj._data)
        elif isinstance(obj, DictionaryObject):
            for dictkey, value in list(obj.items()):
                obj[dictkey] = self._decryptObject(value, key)
        elif isinstance(obj, ArrayObject):
            for i in range(len(obj)):
                obj[i] = self._decryptObject(obj[i], key)
        return obj

    def readObjectHeader(self, stream):
        # Should never be necessary to read out whitespace, since the
        # cross-reference table should put us in the right spot to read the
        # object header.  In reality... some files have stupid cross reference
        # tables that are off by whitespace bytes.
        extra = False
        utils.skipOverComment(stream)
        extra |= utils.skipOverWhitespace(stream); stream.seek(-1, 1)
        idnum = readUntilWhitespace(stream)
        extra |= utils.skipOverWhitespace(stream); stream.seek(-1, 1)
        generation = readUntilWhitespace(stream)
        obj = stream.read(3)
        readNonWhitespace(stream)
        stream.seek(-1, 1)
        if (extra and self.strict): 
            #not a fatal error
            warnings.warn("Superfluous whitespace found in object header %s %s" % \
                          (idnum, generation), utils.PdfReadWarning)
        return int(idnum), int(generation)

    def cacheGetIndirectObject(self, generation, idnum):
        debug = False
        out = self.resolvedObjects.get((generation, idnum))
        if debug and out: print(("cache hit: %d %d"%(idnum, generation)))
        elif debug: print(("cache miss: %d %d"%(idnum, generation)))
        return out
    
    def cacheIndirectObject(self, generation, idnum, obj):
        # return None # Sometimes we want to turn off cache for debugging.
        if (generation, idnum) in self.resolvedObjects:
            msg = "Overwriting cache for %s %s"%(generation, idnum)
            if self.strict: raise utils.PdfReadError(msg)
            else:           warnings.warn(msg)
        self.resolvedObjects[(generation, idnum)] = obj
        return obj

    def read(self, stream):
        debug = False
        if debug: print(">>read", stream)
        # start at the end:
        stream.seek(-1, 2)
        if not stream.tell():
            raise utils.PdfReadError('Cannot read an empty file')
<<<<<<< HEAD
        last1K = stream.tell() - 1024 + 1
        line = b_('')
        if debug: print("  line:",line)
        while line[:5] != b_("%%EOF"):
            line = self.readNextEndLine(stream)
        if debug: print("  line:",line)
        if stream.tell() < last1K:
            raise utils.PdfReadError("EOF marker not found")
=======
        last1K = stream.tell() - 1024 + 1 # offset of last 1024 bytes of stream
        line = b_('')
        while line[:5] != b_("%%EOF"):
            if stream.tell() < last1K:
                raise utils.PdfReadError("EOF marker not found")
            line = self.readNextEndLine(stream)
            if debug: print("  line:",line)
>>>>>>> f1d48827

        # find startxref entry - the location of the xref table
        line = self.readNextEndLine(stream)
        startxref = int(line)
        line = self.readNextEndLine(stream)
        if line[:9] != b_("startxref"):
            raise utils.PdfReadError("startxref not found")

        # read all cross reference tables and their trailers
        self.xref = {}
        self.xref_objStm = {}
        self.trailer = DictionaryObject()
        while True:
            # load the xref table
            stream.seek(startxref, 0)
            x = stream.read(1)
            if x == b_("x"):
                # standard cross-reference table
                ref = stream.read(4)
                if ref[:3] != b_("ref"):
                    raise utils.PdfReadError("xref table read error")
                readNonWhitespace(stream)
                stream.seek(-1, 1)
                firsttime = True; # check if the first time looking at the xref table
                while True:
                    num = readObject(stream, self)
                    if firsttime and num != 0:
                         self.xrefIndex = num
                         warnings.warn("Xref table not zero-indexed. ID numbers for objects will %sbe corrected." % \
                                       ("" if not self.strict else "not "), utils.PdfReadWarning)
                         #if table not zero indexed, could be due to error from when PDF was created
                         #which will lead to mismatched indices later on
                    firsttime = False
                    readNonWhitespace(stream)
                    stream.seek(-1, 1)
                    size = readObject(stream, self)
                    readNonWhitespace(stream)
                    stream.seek(-1, 1)
                    cnt = 0
                    while cnt < size:
                        line = stream.read(20)
                        
                        # It's very clear in section 3.4.3 of the PDF spec
                        # that all cross-reference table lines are a fixed
                        # 20 bytes (as of PDF 1.7). However, some files have
                        # 21-byte entries (or more) due to the use of \r\n
                        # (CRLF) EOL's. Detect that case, and adjust the line 
                        # until it does not begin with a \r (CR) or \n (LF).
                        while line[0] in b_("\x0D\x0A"):
                            stream.seek(-20 + 1, 1)
                            line = stream.read(20)
                        
                        # On the other hand, some malformed PDF files
                        # use a single character EOL without a preceeding
                        # space.  Detect that case, and seek the stream
                        # back one character.  (0-9 means we've bled into
                        # the next xref entry, t means we've bled into the
                        # text "trailer"):
                        if line[-1] in b_("0123456789t"):
                            stream.seek(-1, 1)
                            
                        offset, generation = line[:16].split(b_(" "))
                        offset, generation = int(offset), int(generation)
                        if generation not in self.xref:
                            self.xref[generation] = {}
                        if num in self.xref[generation]:
                            # It really seems like we should allow the last
                            # xref table in the file to override previous
                            # ones. Since we read the file backwards, assume
                            # any existing key is already set correctly.
                            pass
                        else:
                            self.xref[generation][num] = offset
                        cnt += 1
                        num += 1
                    readNonWhitespace(stream)
                    stream.seek(-1, 1)
                    trailertag = stream.read(7)
                    if trailertag != b_("trailer"):
                        # more xrefs!
                        stream.seek(-7, 1)
                    else:
                        break
                readNonWhitespace(stream)
                stream.seek(-1, 1)
                newTrailer = readObject(stream, self)
                for key, value in list(newTrailer.items()):
                    if key not in self.trailer:
                        self.trailer[key] = value
                if "/Prev" in newTrailer:
                    startxref = newTrailer["/Prev"]
                else:
                    break
            elif x.isdigit():
                # PDF 1.5+ Cross-Reference Stream
                stream.seek(-1, 1)
                idnum, generation = self.readObjectHeader(stream)
                xrefstream = readObject(stream, self)
                assert xrefstream["/Type"] == "/XRef"
                self.cacheIndirectObject(generation, idnum, xrefstream)
                streamData = BytesIO(b_(xrefstream.getData()))
                # Index pairs specify the subsections in the dictionary. If 
                # none create one subsection that spans everything.
                idx_pairs = xrefstream.get("/Index", [0, xrefstream.get("/Size")])
                if debug: print(("read idx_pairs=%s"%list(self._pairs(idx_pairs))))
                entrySizes = xrefstream.get("/W")
                assert len(entrySizes) >= 3
                if self.strict and len(entrySizes) > 3:
                    raise utils.PdfReadError("Too many entry sizes: %s" %entrySizes)
                def getEntry(i):
                    # Reads the correct number of bytes for each entry. See the
                    # discussion of the W parameter in PDF spec table 17.
                    if entrySizes[i] > 0:
                        d = streamData.read(entrySizes[i])
                        return convertToInt(d, entrySizes[i])
                    
                    # PDF Spec Table 17: A value of zero for an element in the 
                    # W array indicates...the default value shall be used
                    if i == 0:  return 1 # First value defaults to 1
                    else:       return 0
                
                def used_before(num, generation):
                    # We move backwards through the xrefs, don't replace any.
                    return num in self.xref.get(generation, []) or \
                            num in self.xref_objStm
                    
                # Iterate through each subsection
                last_end = 0
                for start, size in self._pairs(idx_pairs):
                    # The subsections must increase
                    assert start >= last_end
                    last_end = start + size
                    for num in range(start, start+size):
                        # The first entry is the type
                        xref_type = getEntry(0)
                        # The rest of the elements depend on the xref_type
                        if xref_type == 0:
                            # linked list of free objects
                            next_free_object = getEntry(1)
                            next_generation = getEntry(2)
                        elif xref_type == 1:
                            # objects that are in use but are not compressed
                            byte_offset = getEntry(1)
                            generation = getEntry(2)
                            if generation not in self.xref:
                                self.xref[generation] = {}
                            if not used_before(num, generation):
                                self.xref[generation][num] = byte_offset
                                if debug: print(("XREF Uncompressed: %s %s"%(
                                                num, generation)))
                        elif xref_type == 2:
                            # compressed objects
                            objstr_num = getEntry(1)
                            obstr_idx = getEntry(2)
                            generation = 0 # PDF spec table 18, generation is 0
                            if not used_before(num, generation):
                                if debug: print(("XREF Compressed: %s %s %s"%(
                                        num, objstr_num, obstr_idx)))
                                self.xref_objStm[num] = (objstr_num, obstr_idx)
                        elif self.strict:
                            raise utils.PdfReadError("Unknown xref type: %s"%
                                                        xref_type)
                            
                trailerKeys = "/Root", "/Encrypt", "/Info", "/ID"
                for key in trailerKeys:
                    if key in xrefstream and key not in self.trailer:
                        self.trailer[NameObject(key)] = xrefstream.raw_get(key)
                if "/Prev" in xrefstream:
                    startxref = xrefstream["/Prev"]
                else:
                    break
            else:
                # bad xref character at startxref.  Let's see if we can find
                # the xref table nearby, as we've observed this error with an
                # off-by-one before.
                stream.seek(-11, 1)
                tmp = stream.read(20)
                xref_loc = tmp.find(b_("xref"))
                if xref_loc != -1:
                    startxref -= (10 - xref_loc)
                    continue
                else:
                    # no xref table found at specified location
                    assert False
                    break
        #if not zero-indexed, verify that the table is correct; change it if necessary
        if self.xrefIndex and not self.strict:
            loc = stream.tell()
            for gen in self.xref:
                if gen == 65535: continue
                for id in self.xref[gen]:
                    stream.seek(self.xref[gen][id], 0)
                    try:
                        pid, pgen = self.readObjectHeader(stream)
                    except ValueError:
                        break
                    if pid == id - self.xrefIndex:
                        self._zeroXref(gen)
                        break
                    #if not, then either it's just plain wrong, or the non-zero-index is actually correct
            stream.seek(loc, 0) #return to where it was

    
    def _zeroXref(self, generation):
        self.xref[generation] = dict( (k-self.xrefIndex, v) for (k, v) in list(self.xref[generation].items()) )
            
    def _pairs(self, array):
        i = 0
        while True:
            yield array[i], array[i+1]
            i += 2
            if (i+1) >= len(array):
                break

    def readNextEndLine(self, stream):
        debug = False
        if debug: print(">>readNextEndLine")
        line = b_("")
        while True:
            x = stream.read(1)
            if debug: print(("  x:", x, "%x"%ord(x)))
            stream.seek(-2, 1)
            if x == b_('\n') or x == b_('\r'): ## \n = LF; \r = CR
                crlf = False
                while x == b_('\n') or x == b_('\r'):
                    if debug:
                        if ord(x) == 0x0D: print("  x is CR 0D")
                        elif ord(x) == 0x0A: print("  x is LF 0A")
                    x = stream.read(1)
                    if x == b_('\n') or x == b_('\r'): # account for CR+LF
                        stream.seek(-1, 1)
                        crlf = True
                    stream.seek(-2, 1)
                stream.seek(2 if crlf else 1, 1) #if using CR+LF, go back 2 bytes, else 1
                break
            else:
                if debug: print("  x is neither")
                line = x + line
                if debug: print(("  RNEL line:", line))
        if debug: print("leaving RNEL")
        return line

    ##
    # When using an encrypted / secured PDF file with the PDF Standard
    # encryption handler, this function will allow the file to be decrypted.
    # It checks the given password against the document's user password and
    # owner password, and then stores the resulting decryption key if either
    # password is correct.
    # <p>
    # It does not matter which password was matched.  Both passwords provide
    # the correct decryption key that will allow the document to be used with
    # this library.
    # <p>
    # Stability: Added in v1.8, will exist for all future v1.x releases.
    #
    # @return 0 if the password failed, 1 if the password matched the user
    # password, and 2 if the password matched the owner password.
    #
    # @exception NotImplementedError Document uses an unsupported encryption
    # method.
    def decrypt(self, password):
        self._override_encryption = True
        try:
            return self._decrypt(password)
        finally:
            self._override_encryption = False

    def _decrypt(self, password):
        encrypt = self.trailer['/Encrypt'].getObject()
        if encrypt['/Filter'] != '/Standard':
            raise NotImplementedError("only Standard PDF encryption handler is available")
        if not (encrypt['/V'] in (1, 2)):
            raise NotImplementedError("only algorithm code 1 and 2 are supported")
        user_password, key = self._authenticateUserPassword(password)
        if user_password:
            self._decryption_key = key
            return 1
        else:
            rev = encrypt['/R'].getObject()
            if rev == 2:
                keylen = 5
            else:
                keylen = encrypt['/Length'].getObject() // 8
            key = _alg33_1(password, rev, keylen)
            real_O = encrypt["/O"].getObject()
            if rev == 2:
                userpass = utils.RC4_encrypt(key, real_O)
            else:
                val = real_O
                for i in range(19, -1, -1):
                    new_key = b_('')
                    for l in range(len(key)):
                        new_key += b_(chr(utils.ord_(key[l]) ^ i))
                    val = utils.RC4_encrypt(new_key, val)
                userpass = val
            owner_password, key = self._authenticateUserPassword(userpass)
            if owner_password:
                self._decryption_key = key
                return 2
        return 0

    def _authenticateUserPassword(self, password):
        encrypt = self.trailer['/Encrypt'].getObject()
        rev = encrypt['/R'].getObject()
        owner_entry = encrypt['/O'].getObject().original_bytes
        p_entry = encrypt['/P'].getObject()
        id_entry = self.trailer['/ID'].getObject()
        id1_entry = id_entry[0].getObject()
        real_U = encrypt['/U'].getObject().original_bytes
        if rev == 2:
            U, key = _alg34(password, owner_entry, p_entry, id1_entry)
        elif rev >= 3:
            U, key = _alg35(password, rev,
                    encrypt["/Length"].getObject() // 8, owner_entry,
                    p_entry, id1_entry,
                    encrypt.get("/EncryptMetadata", BooleanObject(False)).getObject())
            U, real_U = U[:16], real_U[:16]
        return U == real_U, key

    def getIsEncrypted(self):
        return "/Encrypt" in self.trailer

    ##
    # Read-only boolean property showing whether this PDF file is encrypted.
    # Note that this property, if true, will remain true even after the {@link
    # #PdfFileReader.decrypt decrypt} function is called.
    isEncrypted = property(lambda self: self.getIsEncrypted(), None, None)


def getRectangle(self, name, defaults):
    retval = self.get(name)
    if isinstance(retval, RectangleObject):
        return retval
    if retval == None:
        for d in defaults:
            retval = self.get(d)
            if retval != None:
                break
    if isinstance(retval, IndirectObject):
        retval = self.pdf.getObject(retval)
    retval = RectangleObject(retval)
    setRectangle(self, name, retval)
    return retval

def setRectangle(self, name, value):
    if not isinstance(name, NameObject):
        name = NameObject(name)
    self[name] = value

def deleteRectangle(self, name):
    del self[name]

def createRectangleAccessor(name, fallback):
    return \
        property(
            lambda self: getRectangle(self, name, fallback),
            lambda self, value: setRectangle(self, name, value),
            lambda self: deleteRectangle(self, name)
            )

##
# This class represents a single page within a PDF file.  Typically this object
# will be created by accessing the {@link #PdfFileReader.getPage getPage}
# function of the {@link #PdfFileReader PdfFileReader} class, but it is
# also possible to create an empty page with the createBlankPage static
# method.
# @param pdf PDF file the page belongs to (optional, defaults to None).
class PageObject(DictionaryObject):
    def __init__(self, pdf=None, indirectRef=None):
        DictionaryObject.__init__(self)
        self.pdf = pdf
        # Stores the original indirect reference to this object in its source PDF
        self.indirectRef = indirectRef

    ##
    # Returns a new blank page.
    # If width or height is None, try to get the page size from the
    # last page of pdf. If pdf is None or contains no page, a
    # PageSizeNotDefinedError is raised.
    # @param pdf    PDF file the page belongs to
    # @param width  The width of the new page expressed in default user
    #               space units.
    # @param height The height of the new page expressed in default user
    #               space units.
    def createBlankPage(pdf=None, width=None, height=None):
        page = PageObject(pdf)

        # Creates a new page (cf PDF Reference  7.7.3.3)
        page.__setitem__(NameObject('/Type'), NameObject('/Page'))
        page.__setitem__(NameObject('/Parent'), NullObject())
        page.__setitem__(NameObject('/Resources'), DictionaryObject())
        if width is None or height is None:
            if pdf is not None and pdf.getNumPages() > 0:
                lastpage = pdf.getPage(pdf.getNumPages() - 1)
                width = lastpage.mediaBox.getWidth()
                height = lastpage.mediaBox.getHeight()
            else:
                raise utils.PageSizeNotDefinedError()
        page.__setitem__(NameObject('/MediaBox'),
            RectangleObject([0, 0, width, height]))

        return page
    createBlankPage = staticmethod(createBlankPage)

    ##
    # Rotates a page clockwise by increments of 90 degrees.
    # <p>
    # Stability: Added in v1.1, will exist for all future v1.x releases.
    # @param angle Angle to rotate the page.  Must be an increment of 90 deg.
    def rotateClockwise(self, angle):
        assert angle % 90 == 0
        self._rotate(angle)
        return self

    ##
    # Rotates a page counter-clockwise by increments of 90 degrees.
    # <p>
    # Stability: Added in v1.1, will exist for all future v1.x releases.
    # @param angle Angle to rotate the page.  Must be an increment of 90 deg.
    def rotateCounterClockwise(self, angle):
        assert angle % 90 == 0
        self._rotate(-angle)
        return self

    def _rotate(self, angle):
        currentAngle = self.get("/Rotate", 0)
        self[NameObject("/Rotate")] = NumberObject(currentAngle + angle)

    def _mergeResources(res1, res2, resource):
        newRes = DictionaryObject()
        newRes.update(res1.get(resource, DictionaryObject()).getObject())
        page2Res = res2.get(resource, DictionaryObject()).getObject()
        renameRes = {}
        for key in list(page2Res.keys()):
            if key in newRes and newRes[key] != page2Res[key]:
                newname = NameObject(key + "renamed")
                renameRes[key] = newname
                newRes[newname] = page2Res[key]
            elif key not in newRes:
                newRes[key] = page2Res.raw_get(key)
        return newRes, renameRes
    _mergeResources = staticmethod(_mergeResources)

    def _contentStreamRename(stream, rename, pdf):
        if not rename:
            return stream
        stream = ContentStream(stream, pdf)
        for operands, operator in stream.operations:
            for i in range(len(operands)):
                op = operands[i]
                if isinstance(op, NameObject):
                    operands[i] = rename.get(op,op)
        return stream
    _contentStreamRename = staticmethod(_contentStreamRename)

    def _pushPopGS(contents, pdf):
        # adds a graphics state "push" and "pop" to the beginning and end
        # of a content stream.  This isolates it from changes such as 
        # transformation matricies.
        stream = ContentStream(contents, pdf)
        stream.operations.insert(0, [[], "q"])
        stream.operations.append([[], "Q"])
        return stream
    _pushPopGS = staticmethod(_pushPopGS)

    def _addTransformationMatrix(contents, pdf, ctm):
        # adds transformation matrix at the beginning of the given
        # contents stream.
        a, b, c, d, e, f = ctm
        contents = ContentStream(contents, pdf)
        contents.operations.insert(0, [[FloatObject(a), FloatObject(b),
            FloatObject(c), FloatObject(d), FloatObject(e),
            FloatObject(f)], " cm"])
        return contents
    _addTransformationMatrix = staticmethod(_addTransformationMatrix)

    ##
    # Returns the /Contents object, or None if it doesn't exist.
    # /Contents is optional, as described in PDF Reference  7.7.3.3
    def getContents(self):
      if "/Contents" in self:
        return self["/Contents"].getObject()
      else:
        return None

    ##
    # Merges the content streams of two pages into one.  Resource references
    # (i.e. fonts) are maintained from both pages.  The mediabox/cropbox/etc
    # of this page are not altered.  The parameter page's content stream will
    # be added to the end of this page's content stream, meaning that it will
    # be drawn after, or "on top" of this page.
    # <p>
    # Stability: Added in v1.4, will exist for all future 1.x releases.
    # @param page2 An instance of {@link #PageObject PageObject} to be merged
    #              into this one.
    def mergePage(self, page2):
        self._mergePage(page2)

    ##
    # Actually merges the content streams of two pages into one. Resource
    # references (i.e. fonts) are maintained from both pages. The
    # mediabox/cropbox/etc of this page are not altered. The parameter page's
    # content stream will be added to the end of this page's content stream,
    # meaning that it will be drawn after, or "on top" of this page.
    #
    # @param page2 An instance of {@link #PageObject PageObject} to be merged
    #              into this one.
    # @param page2transformation A function which applies a transformation to
    #                            the content stream of page2. Takes: page2
    #                            contents stream. Must return: new contents
    #                            stream. If omitted, the content stream will
    #                            not be modified.
    # @param ctm A 6-item list containing the content transformation matrix. 
    #            Although this list could be pulled from the closure of the
    #            page2transformation function, it is simpler and more 
    #            extensible to have it as a separate parameter.
    # @param expand Whether the page should be expanded to fit the dimensions
    #               of the page to be merged
    def _mergePage(self, page2, page2transformation=None, ctm=None, expand=False):
        # First we work on merging the resource dictionaries.  This allows us
        # to find out what symbols in the content streams we might need to
        # rename.

        newResources = DictionaryObject()
        rename = {}
        originalResources = self["/Resources"].getObject()
        page2Resources = page2["/Resources"].getObject()

        for res in "/ExtGState", "/Font", "/XObject", "/ColorSpace", "/Pattern", "/Shading", "/Properties":
            new, newrename = PageObject._mergeResources(originalResources, page2Resources, res)
            if new:
                newResources[NameObject(res)] = new
                rename.update(newrename)

        # Combine /ProcSet sets.
        newResources[NameObject("/ProcSet")] = ArrayObject(
            frozenset(originalResources.get("/ProcSet", ArrayObject()).getObject()).union(
                frozenset(page2Resources.get("/ProcSet", ArrayObject()).getObject())
            )
        )

        newContentArray = ArrayObject()

        originalContent = self.getContents()
        if originalContent is not None:
            newContentArray.append(PageObject._pushPopGS(
                  originalContent, self.pdf))

        page2Content = page2.getContents()
        if page2Content is not None:
            if page2transformation is not None:
                page2Content = page2transformation(page2Content)
            page2Content = PageObject._contentStreamRename(
                page2Content, rename, self.pdf)
            page2Content = PageObject._pushPopGS(page2Content, self.pdf)
            newContentArray.append(page2Content)
        
        # if expanding the page to fit a new page, calculate the new media box size
        if expand:
            corners1 = [self.mediaBox.getLowerLeft_x().as_numeric(), self.mediaBox.getLowerLeft_y().as_numeric(), 
                        self.mediaBox.getUpperRight_x().as_numeric(), self.mediaBox.getUpperRight_y().as_numeric()]
            corners2 = [page2.mediaBox.getLowerLeft_x().as_numeric(), page2.mediaBox.getLowerLeft_y().as_numeric(), 
                        page2.mediaBox.getUpperLeft_x().as_numeric(), page2.mediaBox.getUpperLeft_y().as_numeric(),
                        page2.mediaBox.getUpperRight_x().as_numeric(), page2.mediaBox.getUpperRight_y().as_numeric(),
                        page2.mediaBox.getLowerRight_x().as_numeric(), page2.mediaBox.getLowerRight_y().as_numeric()]
            if ctm is not None:
                new_x = [ctm[0]*corners2[i] + ctm[2]*corners2[i+1] + ctm[4] for i in range(0, 8, 2)]
                new_y = [ctm[1]*corners2[i] + ctm[3]*corners2[i+1] + ctm[5] for i in range(0, 8, 2)]
            else:
                new_x = corners2[0:8:2]
                new_y = corners2[1:8:2]
            lowerleft = [min(new_x), min(new_y)]
            upperright = [max(new_x), max(new_y)]
            lowerleft = [min(corners1[0], lowerleft[0]), min(corners1[1], lowerleft[1])]
            upperright = [max(corners1[2], upperright[0]), max(corners1[3], upperright[1])]

            self.mediaBox.setLowerLeft(lowerleft)
            self.mediaBox.setUpperRight(upperright)

        self[NameObject('/Contents')] = ContentStream(newContentArray, self.pdf)
        self[NameObject('/Resources')] = newResources

    ##
    # This is similar to mergePage, but a transformation matrix is
    # applied to the merged stream.
    #
    # @param page2 An instance of {@link #PageObject PageObject} to be merged.
    # @param ctm   A 6 elements tuple containing the operands of the
    #              transformation matrix
    # @param expand Whether the page should be expanded to fit the dimensions
    #               of the page to be merged
    def mergeTransformedPage(self, page2, ctm, expand=False):
        self._mergePage(page2, lambda page2Content:
            PageObject._addTransformationMatrix(page2Content, page2.pdf, ctm), ctm, expand)

    ##
    # This is similar to mergePage, but the stream to be merged is scaled
    # by appling a transformation matrix.
    #
    # @param page2 An instance of {@link #PageObject PageObject} to be merged.
    # @param factor The scaling factor
    # @param expand Whether the page should be expanded to fit the dimensions
    #               of the page to be merged
    def mergeScaledPage(self, page2, factor, expand=False):
        # CTM to scale : [ sx 0 0 sy 0 0 ]
        return self.mergeTransformedPage(page2, [factor, 0,
                                                 0,      factor,
                                                 0,      0], expand)

    ##
    # This is similar to mergePage, but the stream to be merged is rotated
    # by appling a transformation matrix.
    #
    # @param page2 An instance of {@link #PageObject PageObject} to be merged.
    # @param rotation The angle of the rotation, in degrees
    # @param expand Whether the page should be expanded to fit the dimensions
    #               of the page to be merged
    def mergeRotatedPage(self, page2, rotation, expand=False):
        rotation = math.radians(rotation)
        return self.mergeTransformedPage(page2,
            [math.cos(rotation),  math.sin(rotation),
             -math.sin(rotation), math.cos(rotation),
             0,                   0], expand)

    ##
    # This is similar to mergePage, but the stream to be merged is translated
    # by appling a transformation matrix.
    #
    # @param page2 An instance of {@link #PageObject PageObject} to be merged.
    # @param tx    The translation on X axis
    # @param tx    The translation on Y axis
    # @param expand Whether the page should be expanded to fit the dimensions
    #               of the page to be merged
    def mergeTranslatedPage(self, page2, tx, ty, expand=False):
        return self.mergeTransformedPage(page2, [1,  0,
                                                 0,  1,
                                                 tx, ty], expand)

    ##
    # This is similar to mergePage, but the stream to be merged is translated
    # and rotated by appling a transformation matrix.
    #
    # @param page2 An instance of {@link #PageObject PageObject} to be merged.
    # @param tx    The translation on X axis
    # @param ty    The translation on Y axis
    # @param rotation The angle of the rotation, in degrees
    # @param expand Whether the page should be expanded to fit the dimensions
    #               of the page to be merged
    def mergeRotatedAroundPointPage(self, page2, rotation, tx, ty, expand=False):
        translation = [[1, 0, 0],
                       [0, 1, 0],
                       [-tx, -ty, 1]]
        rotation = math.radians(rotation)
        rotating = [[math.cos(rotation), math.sin(rotation), 0],
                    [-math.sin(rotation), math.cos(rotation), 0],
                    [0,                  0,                  1]]
        rtranslation = [[1, 0, 0],
                       [0, 1, 0],
                       [tx, ty, 1]]
        ctm = utils.matrixMultiply(translation, rotating)
        ctm = utils.matrixMultiply(ctm, rtranslation)

        return self.mergeTransformedPage(page2, [ctm[0][0], ctm[0][1],
                                                 ctm[1][0], ctm[1][1],
                                                 ctm[2][0], ctm[2][1]], expand)

    ##
    # This is similar to mergePage, but the stream to be merged is rotated
    # and scaled by appling a transformation matrix.
    #
    # @param page2 An instance of {@link #PageObject PageObject} to be merged.
    # @param rotation The angle of the rotation, in degrees
    # @param factor The scaling factor
    # @param expand Whether the page should be expanded to fit the dimensions
    #               of the page to be merged
    def mergeRotatedScaledPage(self, page2, rotation, scale, expand=False):
        rotation = math.radians(rotation)
        rotating = [[math.cos(rotation), math.sin(rotation), 0],
                    [-math.sin(rotation), math.cos(rotation), 0],
                    [0,                  0,                  1]]
        scaling = [[scale, 0,    0],
                   [0,    scale, 0],
                   [0,    0,    1]]
        ctm = utils.matrixMultiply(rotating, scaling)

        return self.mergeTransformedPage(page2,
                                         [ctm[0][0], ctm[0][1],
                                          ctm[1][0], ctm[1][1],
                                          ctm[2][0], ctm[2][1]], expand)

    ##
    # This is similar to mergePage, but the stream to be merged is translated
    # and scaled by appling a transformation matrix.
    #
    # @param page2 An instance of {@link #PageObject PageObject} to be merged.
    # @param scale The scaling factor
    # @param tx    The translation on X axis
    # @param tx    The translation on Y axis
    # @param expand Whether the page should be expanded to fit the dimensions
    #               of the page to be merged
    def mergeScaledTranslatedPage(self, page2, scale, tx, ty, expand=False):
        translation = [[1, 0, 0],
                       [0, 1, 0],
                       [tx, ty, 1]]
        scaling = [[scale, 0,    0],
                   [0,    scale, 0],
                   [0,    0,    1]]
        ctm = utils.matrixMultiply(scaling, translation)

        return self.mergeTransformedPage(page2, [ctm[0][0], ctm[0][1],
                                                 ctm[1][0], ctm[1][1],
                                                 ctm[2][0], ctm[2][1]], expand)

    ##
    # This is similar to mergePage, but the stream to be merged is translated,
    # rotated and scaled by appling a transformation matrix.
    #
    # @param page2 An instance of {@link #PageObject PageObject} to be merged.
    # @param tx    The translation on X axis
    # @param ty    The translation on Y axis
    # @param rotation The angle of the rotation, in degrees
    # @param scale The scaling factor
    # @param expand Whether the page should be expanded to fit the dimensions
    #               of the page to be merged
    def mergeRotatedScaledTranslatedPage(self, page2, rotation, scale, tx, ty, expand=False):
        translation = [[1, 0, 0],
                       [0, 1, 0],
                       [tx, ty, 1]]
        rotation = math.radians(rotation)
        rotating = [[math.cos(rotation), math.sin(rotation), 0],
                    [-math.sin(rotation), math.cos(rotation), 0],
                    [0,                  0,                  1]]
        scaling = [[scale, 0,    0],
                   [0,    scale, 0],
                   [0,    0,    1]]
        ctm = utils.matrixMultiply(rotating, scaling)
        ctm = utils.matrixMultiply(ctm, translation)

        return self.mergeTransformedPage(page2, [ctm[0][0], ctm[0][1],
                                                 ctm[1][0], ctm[1][1],
                                                 ctm[2][0], ctm[2][1]], expand)

    ##
    # Applys a transformation matrix the page.
    #
    # @param ctm   A 6 elements tuple containing the operands of the
    #              transformation matrix
    def addTransformation(self, ctm):
        originalContent = self.getContents()
        if originalContent is not None:
            newContent = PageObject._addTransformationMatrix(
                originalContent, self.pdf, ctm)
            newContent = PageObject._pushPopGS(newContent, self.pdf)
            self[NameObject('/Contents')] = newContent

    ##
    # Scales a page by the given factors by appling a transformation
    # matrix to its content and updating the page size.
    #
    # @param sx The scaling factor on horizontal axis
    # @param sy The scaling factor on vertical axis
    def scale(self, sx, sy):
        self.addTransformation([sx, 0,
                                0,  sy,
                                0,  0])
        self.mediaBox = RectangleObject([
            float(self.mediaBox.getLowerLeft_x()) * sx,
            float(self.mediaBox.getLowerLeft_y()) * sy,
            float(self.mediaBox.getUpperRight_x()) * sx,
            float(self.mediaBox.getUpperRight_y()) * sy])

    ##
    # Scales a page by the given factor by appling a transformation
    # matrix to its content and updating the page size.
    #
    # @param factor The scaling factor
    def scaleBy(self, factor):
        self.scale(factor, factor)

    ##
    # Scales a page to the specified dimentions by appling a
    # transformation matrix to its content and updating the page size.
    #
    # @param width The new width
    # @param height The new heigth
    def scaleTo(self, width, height):
        sx = width / float(self.mediaBox.getUpperRight_x() -
                      self.mediaBox.getLowerLeft_x ())
        sy = height / float(self.mediaBox.getUpperRight_y() -
                       self.mediaBox.getLowerLeft_x ())
        self.scale(sx, sy)

    ##
    # Compresses the size of this page by joining all content streams and
    # applying a FlateDecode filter.
    # <p>
    # Stability: Added in v1.6, will exist for all future v1.x releases.
    # However, it is possible that this function will perform no action if
    # content stream compression becomes "automatic" for some reason.
    def compressContentStreams(self):
        content = self.getContents()
        if content is not None:
            if not isinstance(content, ContentStream):
                content = ContentStream(content, self.pdf)
            self[NameObject("/Contents")] = content.flateEncode()

    ##
    # Locate all text drawing commands, in the order they are provided in the
    # content stream, and extract the text.  This works well for some PDF
    # files, but poorly for others, depending on the generator used.  This will
    # be refined in the future.  Do not rely on the order of text coming out of
    # this function, as it will change if this function is made more
    # sophisticated.
    # <p>
    # Stability: Added in v1.7, will exist for all future v1.x releases.  May
    # be overhauled to provide more ordered text in the future.
    # @return a unicode string object
    def extractText(self):
        text = u_("")
        content = self["/Contents"].getObject()
        if not isinstance(content, ContentStream):
            content = ContentStream(content, self.pdf)
        # Note: we check all strings are TextStringObjects.  ByteStringObjects
        # are strings where the byte->string encoding was unknown, so adding
        # them to the text here would be gibberish.
        for operands, operator in content.operations:
            if operator == b_("Tj"):
                _text = operands[0]
                if isinstance(_text, TextStringObject):
                    text += _text
            elif operator == b_("T*"):
                text += "\n"
            elif operator == b_("'"):
                text += "\n"
                _text = operands[0]
                if isinstance(_text, TextStringObject):
                    text += operands[0]
            elif operator == b_('"'):
                _text = operands[2]
                if isinstance(_text, TextStringObject):
                    text += "\n"
                    text += _text
            elif operator == b_("TJ"):
                for i in operands[0]:
                    if isinstance(i, TextStringObject):
                        text += i
        return text

    ##
    # A rectangle (RectangleObject), expressed in default user space units,
    # defining the boundaries of the physical medium on which the page is
    # intended to be displayed or printed.
    # <p>
    # Stability: Added in v1.4, will exist for all future v1.x releases.
    mediaBox = createRectangleAccessor("/MediaBox", ())

    ##
    # A rectangle (RectangleObject), expressed in default user space units,
    # defining the visible region of default user space.  When the page is
    # displayed or printed, its contents are to be clipped (cropped) to this
    # rectangle and then imposed on the output medium in some
    # implementation-defined manner.  Default value: same as MediaBox.
    # <p>
    # Stability: Added in v1.4, will exist for all future v1.x releases.
    cropBox = createRectangleAccessor("/CropBox", ("/MediaBox",))

    ##
    # A rectangle (RectangleObject), expressed in default user space units,
    # defining the region to which the contents of the page should be clipped
    # when output in a production enviroment.
    # <p>
    # Stability: Added in v1.4, will exist for all future v1.x releases.
    bleedBox = createRectangleAccessor("/BleedBox", ("/CropBox", "/MediaBox"))

    ##
    # A rectangle (RectangleObject), expressed in default user space units,
    # defining the intended dimensions of the finished page after trimming.
    # <p>
    # Stability: Added in v1.4, will exist for all future v1.x releases.
    trimBox = createRectangleAccessor("/TrimBox", ("/CropBox", "/MediaBox"))

    ##
    # A rectangle (RectangleObject), expressed in default user space units,
    # defining the extent of the page's meaningful content as intended by the
    # page's creator.
    # <p>
    # Stability: Added in v1.4, will exist for all future v1.x releases.
    artBox = createRectangleAccessor("/ArtBox", ("/CropBox", "/MediaBox"))


class ContentStream(DecodedStreamObject):
    def __init__(self, stream, pdf):
        self.pdf = pdf
        self.operations = []
        # stream may be a StreamObject or an ArrayObject containing
        # multiple StreamObjects to be cat'd together.
        stream = stream.getObject()
        if isinstance(stream, ArrayObject):
            data = b_("")
            for s in stream:
                data += s.getObject().getData()
            stream = BytesIO(b_(data))
        else:
            stream = BytesIO(b_(stream.getData()))
        self.__parseContentStream(stream)

    def __parseContentStream(self, stream):
        # file("f:\\tmp.txt", "w").write(stream.read())
        stream.seek(0, 0)
        operands = []
        while True:
            peek = readNonWhitespace(stream)
            if peek == b_(''):
                break
            stream.seek(-1, 1)
            if peek.isalpha() or peek == "'" or peek == '"':
                operator = b_("")
                while True:
                    tok = stream.read(1)
                    if tok.isspace() or tok in NameObject.delimiterCharacters:
                        stream.seek(-1, 1)
                        break
                    elif tok == '':
                        break
                    operator += tok
                if operator == "BI":
                    # begin inline image - a completely different parsing
                    # mechanism is required, of course... thanks buddy...
                    assert operands == []
                    ii = self._readInlineImage(stream)
                    self.operations.append((ii, "INLINE IMAGE"))
                else:
                    self.operations.append((operands, operator))
                    operands = []
            elif peek == '%':
                # If we encounter a comment in the content stream, we have to
                # handle it here.  Typically, readObject will handle
                # encountering a comment -- but readObject assumes that
                # following the comment must be the object we're trying to
                # read.  In this case, it could be an operator instead.
                while peek not in ('\r', '\n'):
                    peek = stream.read(1)
            else:
                operands.append(readObject(stream, None))

    def _readInlineImage(self, stream):
        # begin reading just after the "BI" - begin image
        # first read the dictionary of settings.
        settings = DictionaryObject()
        while True:
            tok = readNonWhitespace(stream)
            stream.seek(-1, 1)
            if tok == "I":
                # "ID" - begin of image data
                break
            key = readObject(stream, self.pdf)
            tok = readNonWhitespace(stream)
            stream.seek(-1, 1)
            value = readObject(stream, self.pdf)
            settings[key] = value
        # left at beginning of ID
        tmp = stream.read(3)
        assert tmp[:2] == "ID"
        data = ""
        while True:
            tok = stream.read(1)
            if tok == "E":
                # Check for End Image
                next1 = stream.read(1)
                if next1 == "I":
                    next2 = readNonWhitespace(stream)
                    if next2 == 'Q':
                        stream.seek(-1, 1)
                        break
                    else:
                        stream.seek(-2, 1)
                        data += tok
                else:
                    stream.seek(-1, 1)
                    data += tok
            else:
                data += tok
        x = readNonWhitespace(stream)
        stream.seek(-1, 1)
        return {"settings": settings, "data": data}

    def _getData(self):
        newdata = BytesIO()
        for operands, operator in self.operations:
            if operator == "INLINE IMAGE":
                newdata.write("BI")
                dicttext = StringIO()
                operands["settings"].writeToStream(dicttext, None)
                newdata.write(dicttext.getvalue()[2:-2])
                newdata.write("ID ")
                newdata.write(operands["data"])
                newdata.write("EI")
            else:
                for op in operands:
                    op.writeToStream(newdata, None)
                    newdata.write(b_(" "))
                newdata.write(b_(operator))
            newdata.write(b_("\n"))
        return newdata.getvalue()

    def _setData(self, value):
        self.__parseContentStream(BytesIO(b_(value)))

    _data = property(_getData, _setData)



##
# A class representing the basic document metadata provided in a PDF File.
# <p>
# As of pyPdf v1.10, all text properties of the document metadata have two
# properties, eg. author and author_raw.  The non-raw property will always
# return a TextStringObject, making it ideal for a case where the metadata is
# being displayed.  The raw property can sometimes return a ByteStringObject,
# if pyPdf was unable to decode the string's text encoding; this requires
# additional safety in the caller and therefore is not as commonly accessed.
class DocumentInformation(DictionaryObject):
    def __init__(self):
        DictionaryObject.__init__(self)

    def getText(self, key):
        retval = self.get(key, None)
        if isinstance(retval, TextStringObject):
            return retval
        return None

    ##
    # Read-only property accessing the document's title.  Added in v1.6, will
    # exist for all future v1.x releases.  Modified in v1.10 to always return a
    # unicode string (TextStringObject).
    # @return A unicode string, or None if the title is not provided.
    title = property(lambda self: self.getText("/Title"))
    title_raw = property(lambda self: self.get("/Title"))

    ##
    # Read-only property accessing the document's author.  Added in v1.6, will
    # exist for all future v1.x releases.  Modified in v1.10 to always return a
    # unicode string (TextStringObject).
    # @return A unicode string, or None if the author is not provided.
    author = property(lambda self: self.getText("/Author"))
    author_raw = property(lambda self: self.get("/Author"))

    ##
    # Read-only property accessing the subject of the document.  Added in v1.6,
    # will exist for all future v1.x releases.  Modified in v1.10 to always
    # return a unicode string (TextStringObject).
    # @return A unicode string, or None if the subject is not provided.
    subject = property(lambda self: self.getText("/Subject"))
    subject_raw = property(lambda self: self.get("/Subject"))

    ##
    # Read-only property accessing the document's creator.  If the document was
    # converted to PDF from another format, the name of the application (for
    # example, OpenOffice) that created the original document from which it was
    # converted.  Added in v1.6, will exist for all future v1.x releases.
    # Modified in v1.10 to always return a unicode string (TextStringObject).
    # @return A unicode string, or None if the creator is not provided.
    creator = property(lambda self: self.getText("/Creator"))
    creator_raw = property(lambda self: self.get("/Creator"))

    ##
    # Read-only property accessing the document's producer.  If the document
    # was converted to PDF from another format, the name of the application
    # (for example, OSX Quartz) that converted it to PDF.  Added in v1.6, will
    # exist for all future v1.x releases.  Modified in v1.10 to always return a
    # unicode string (TextStringObject).
    # @return A unicode string, or None if the producer is not provided.
    producer = property(lambda self: self.getText("/Producer"))
    producer_raw = property(lambda self: self.get("/Producer"))


def convertToInt(d, size):
    if size > 8:
        raise utils.PdfReadError("invalid size in convertToInt")
    d = b_("\x00\x00\x00\x00\x00\x00\x00\x00") + b_(d)
    d = d[-8:]
    return struct.unpack(">q", d)[0]

# ref: pdf1.8 spec section 3.5.2 algorithm 3.2
_encryption_padding = b_('\x28\xbf\x4e\x5e\x4e\x75\x8a\x41\x64\x00\x4e\x56') + \
        b_('\xff\xfa\x01\x08\x2e\x2e\x00\xb6\xd0\x68\x3e\x80\x2f\x0c') + \
        b_('\xa9\xfe\x64\x53\x69\x7a')

# Implementation of algorithm 3.2 of the PDF standard security handler,
# section 3.5.2 of the PDF 1.6 reference.
def _alg32(password, rev, keylen, owner_entry, p_entry, id1_entry, metadata_encrypt=True):
    # 1. Pad or truncate the password string to exactly 32 bytes.  If the
    # password string is more than 32 bytes long, use only its first 32 bytes;
    # if it is less than 32 bytes long, pad it by appending the required number
    # of additional bytes from the beginning of the padding string
    # (_encryption_padding).
    password = b_((password + str_(_encryption_padding))[:32])
    # 2. Initialize the MD5 hash function and pass the result of step 1 as
    # input to this function.
    import struct
    m = md5(password)
    # 3. Pass the value of the encryption dictionary's /O entry to the MD5 hash
    # function.
    m.update(owner_entry.original_bytes)
    # 4. Treat the value of the /P entry as an unsigned 4-byte integer and pass
    # these bytes to the MD5 hash function, low-order byte first.
    p_entry = struct.pack('<i', p_entry)
    m.update(p_entry)
    # 5. Pass the first element of the file's file identifier array to the MD5
    # hash function.
    m.update(id1_entry.original_bytes)
    # 6. (Revision 3 or greater) If document metadata is not being encrypted,
    # pass 4 bytes with the value 0xFFFFFFFF to the MD5 hash function.
    if rev >= 3 and not metadata_encrypt:
        m.update(b_("\xff\xff\xff\xff"))
    # 7. Finish the hash.
    md5_hash = m.digest()
    # 8. (Revision 3 or greater) Do the following 50 times: Take the output
    # from the previous MD5 hash and pass the first n bytes of the output as
    # input into a new MD5 hash, where n is the number of bytes of the
    # encryption key as defined by the value of the encryption dictionary's
    # /Length entry.
    if rev >= 3:
        for i in range(50):
            md5_hash = md5(md5_hash[:keylen]).digest()
    # 9. Set the encryption key to the first n bytes of the output from the
    # final MD5 hash, where n is always 5 for revision 2 but, for revision 3 or
    # greater, depends on the value of the encryption dictionary's /Length
    # entry.
    return md5_hash[:keylen]

# Implementation of algorithm 3.3 of the PDF standard security handler,
# section 3.5.2 of the PDF 1.6 reference.
def _alg33(owner_pwd, user_pwd, rev, keylen):
    # steps 1 - 4
    key = _alg33_1(owner_pwd, rev, keylen)
    # 5. Pad or truncate the user password string as described in step 1 of
    # algorithm 3.2.
    user_pwd = b_((user_pwd + str_(_encryption_padding))[:32])
    # 6. Encrypt the result of step 5, using an RC4 encryption function with
    # the encryption key obtained in step 4.
    val = utils.RC4_encrypt(key, user_pwd)
    # 7. (Revision 3 or greater) Do the following 19 times: Take the output
    # from the previous invocation of the RC4 function and pass it as input to
    # a new invocation of the function; use an encryption key generated by
    # taking each byte of the encryption key obtained in step 4 and performing
    # an XOR operation between that byte and the single-byte value of the
    # iteration counter (from 1 to 19).
    if rev >= 3:
        for i in range(1, 20):
            new_key = ''
            for l in range(len(key)):
                new_key += chr(ord_(key[l]) ^ i)
            val = utils.RC4_encrypt(new_key, val)
    # 8. Store the output from the final invocation of the RC4 as the value of
    # the /O entry in the encryption dictionary.
    return val

# Steps 1-4 of algorithm 3.3
def _alg33_1(password, rev, keylen):
    # 1. Pad or truncate the owner password string as described in step 1 of
    # algorithm 3.2.  If there is no owner password, use the user password
    # instead.
    password = b_((password + str_(_encryption_padding))[:32])
    # 2. Initialize the MD5 hash function and pass the result of step 1 as
    # input to this function.
    m = md5(password)
    # 3. (Revision 3 or greater) Do the following 50 times: Take the output
    # from the previous MD5 hash and pass it as input into a new MD5 hash.
    md5_hash = m.digest()
    if rev >= 3:
        for i in range(50):
            md5_hash = md5(md5_hash).digest()
    # 4. Create an RC4 encryption key using the first n bytes of the output
    # from the final MD5 hash, where n is always 5 for revision 2 but, for
    # revision 3 or greater, depends on the value of the encryption
    # dictionary's /Length entry.
    key = md5_hash[:keylen]
    return key

# Implementation of algorithm 3.4 of the PDF standard security handler,
# section 3.5.2 of the PDF 1.6 reference.
def _alg34(password, owner_entry, p_entry, id1_entry):
    # 1. Create an encryption key based on the user password string, as
    # described in algorithm 3.2.
    key = _alg32(password, 2, 5, owner_entry, p_entry, id1_entry)
    # 2. Encrypt the 32-byte padding string shown in step 1 of algorithm 3.2,
    # using an RC4 encryption function with the encryption key from the
    # preceding step.
    U = utils.RC4_encrypt(key, _encryption_padding)
    # 3. Store the result of step 2 as the value of the /U entry in the
    # encryption dictionary.
    return U, key

# Implementation of algorithm 3.4 of the PDF standard security handler,
# section 3.5.2 of the PDF 1.6 reference.
def _alg35(password, rev, keylen, owner_entry, p_entry, id1_entry, metadata_encrypt):
    # 1. Create an encryption key based on the user password string, as
    # described in Algorithm 3.2.
    key = _alg32(password, rev, keylen, owner_entry, p_entry, id1_entry)
    # 2. Initialize the MD5 hash function and pass the 32-byte padding string
    # shown in step 1 of Algorithm 3.2 as input to this function. 
    m = md5()
    m.update(_encryption_padding)
    # 3. Pass the first element of the file's file identifier array (the value
    # of the ID entry in the document's trailer dictionary; see Table 3.13 on
    # page 73) to the hash function and finish the hash.  (See implementation
    # note 25 in Appendix H.) 
    m.update(id1_entry.original_bytes)
    md5_hash = m.digest()
    # 4. Encrypt the 16-byte result of the hash, using an RC4 encryption
    # function with the encryption key from step 1. 
    val = utils.RC4_encrypt(key, md5_hash)
    # 5. Do the following 19 times: Take the output from the previous
    # invocation of the RC4 function and pass it as input to a new invocation
    # of the function; use an encryption key generated by taking each byte of
    # the original encryption key (obtained in step 2) and performing an XOR
    # operation between that byte and the single-byte value of the iteration
    # counter (from 1 to 19). 
    for i in range(1, 20):
        new_key = b_('')
        for l in range(len(key)):
            new_key += b_(chr(ord_(key[l]) ^ i))
        val = utils.RC4_encrypt(new_key, val)
    # 6. Append 16 bytes of arbitrary padding to the output from the final
    # invocation of the RC4 function and store the 32-byte result as the value
    # of the U entry in the encryption dictionary. 
    # (implementator note: I don't know what "arbitrary padding" is supposed to
    # mean, so I have used null bytes.  This seems to match a few other
    # people's implementations)
    return val + (b_('\x00') * 16), key<|MERGE_RESOLUTION|>--- conflicted
+++ resolved
@@ -1245,16 +1245,6 @@
         stream.seek(-1, 2)
         if not stream.tell():
             raise utils.PdfReadError('Cannot read an empty file')
-<<<<<<< HEAD
-        last1K = stream.tell() - 1024 + 1
-        line = b_('')
-        if debug: print("  line:",line)
-        while line[:5] != b_("%%EOF"):
-            line = self.readNextEndLine(stream)
-        if debug: print("  line:",line)
-        if stream.tell() < last1K:
-            raise utils.PdfReadError("EOF marker not found")
-=======
         last1K = stream.tell() - 1024 + 1 # offset of last 1024 bytes of stream
         line = b_('')
         while line[:5] != b_("%%EOF"):
@@ -1262,7 +1252,6 @@
                 raise utils.PdfReadError("EOF marker not found")
             line = self.readNextEndLine(stream)
             if debug: print("  line:",line)
->>>>>>> f1d48827
 
         # find startxref entry - the location of the xref table
         line = self.readNextEndLine(stream)
